import typing
import numpy as np 
from numpy import sin 
from pydm import Display
from qtpy import QtCore
from pydm.widgets import PyDMArchiverTimePlot, PyDMWaveformPlot
from pv_table import PyDMPVTable
from time_axis_table import TimeAxisTable
from range_axis_table import RangeAxisTableWidget
from functools import partial
from qdarkstyle import load_stylesheet, DarkPalette
<<<<<<< HEAD
from pv_table_alt import PyDMPVTable_alt
=======
from archive_search import ArchiveSearchWidget
from pydm import Display
from PyQt5.QtWidgets import QApplication, QVBoxLayout, QTabWidget, QWidget
from pv_table import PyDMPVTable
from qtpy.QtWidgets import (QApplication, QWidget, QHBoxLayout, QVBoxLayout, QGridLayout, QLabel, QTabWidget, QGroupBox,
                            QScrollArea, QSizePolicy, QPushButton, QCheckBox, QColorDialog, QComboBox, QSlider,
                            QLineEdit, QSpacerItem, QTableWidget, QTableWidgetItem, QCalendarWidget, QSpinBox)

>>>>>>> 74303346

class ArchiveViewerLogic():
    #manipulate pv data with formula
    #delete pv from everything 
    #add any new pv row info 
    #maybe set time span 
    pass


class ArchiveViewer(Display):
    def __init__(self, parent=None, args=None, macros=None):
        super(ArchiveViewer, self).__init__(parent=parent, args=args, macros=macros)
        self.app = QApplication.instance()
<<<<<<< HEAD
        #self.app.setStyleSheet(load_stylesheet(palette=DarkPalette))
=======
        self.setWindowTitle("New Archive Viewer")
        # self.app.setStyleSheet(load_stylesheet(palette=DarkPalette))
        self.archive_search_widget = ArchiveSearchWidget()
        self.pv_names_to_plot = set()
        self.default_line_width = .05  # Set default line width
        self.default_color = "white"  # Set default color
>>>>>>> 74303346
        self.setup_ui()

    def fetch_data_from_table(self):
        columns = self.input_table.table.columnCount()
        rows = self.input_table.table.rowCount()

        for row_index in range(rows):
            for column_index in range(columns):
                if column_index == 0:
                    print(self.input_table.table.cellWidget(row_index, column_index).text())

        # Dictionary to store the PV names for plotting
        self.pv_names_to_plot = []

    def update_plot(self):
        if self.input_table is None:
            return

        self.time_plots.clearCurves()  # Clear existing curves

        # Fetch data from the table
        rows = self.input_table.table.rowCount()
        new_pv_names = set()  # Use a set to store PV names from the current update

        for row_index in range(rows):
            try:
                pv_name_widget = self.input_table.table.cellWidget(row_index, 0)
                line_width_slider = self.input_table.table.cellWidget(row_index, 6)
                color_widget = self.input_table.table.cellWidget(row_index, 4)
                color = color_widget.palette().color(QPalette.Background).name()
                visible_checkbox = self.input_table.table.cellWidget(row_index, 2)
                is_visible = visible_checkbox.isChecked()

                if pv_name_widget is None or line_width_slider is None:
                    continue

                pv_name = pv_name_widget.text()
                line_width = line_width_slider.value() / 8.0  # Adjust line width based on slider values

                # Use the default line width if the user has not set it
                if line_width == 0:
                    line_width = self.default_line_width

                if pv_name:
                        if is_visible:
                            new_pv_names.add(pv_name)


                            # Plot the selected PV row with updated parameters
                            self.time_plots.addYChannel(
                                y_channel=f"ca://{pv_name}",
                                yAxisName="Name",
                                lineWidth=line_width,
                                color=color,
                                useArchiveData=True
                            )

                        else:
                            print(f"Skipping row {row_index + 1} due to missing information.")
            except Exception as e:
                print(f"Error processing row {row_index + 1}: {str(e)}")

        # Calculate the PV names to plot that are new since the last update
        pv_names_to_plot = new_pv_names - self.pv_names_to_plot

        # Update the set of PV names to include the new PV names (only for fully valid rows)
        self.pv_names_to_plot.update(new_pv_names)


    def update_x_axis(self, data):
        print("Update x-axis called")
        print("Received data:", data)  # Print the received data for debugging
        start_time, end_time = data[1], data[2]  # Access elements using indexing
        if start_time and end_time:
            start_timestamp = start_time.timestamp()
            end_timestamp = end_time.timestamp()
            print(f"Updating x-axis: Start={start_timestamp}, End={end_timestamp}")
            self.time_plots.setXRange(start_timestamp, end_timestamp, padding=0.0, update=True)
            self.update_plot()

    def minimumSizeHint(self):
        return QtCore.QSize(1050, 600)

    def setup_ui(self):
        # main layout
        main_layout = QVBoxLayout()
        self.setLayout(main_layout)

        # plot widgets
        self.time_plots = PyDMArchiverTimePlot()
        self.waveforms = PyDMWaveformPlot()
        self.correlations = PyDMWaveformPlot()  # needs changing

        # tab widget to hold plots
        plot_tab_widget = QTabWidget()
        plot_tab_widget.addTab(self.time_plots, "Time Plots")
        plot_tab_widget.addTab(self.waveforms, "Waveforms")
        plot_tab_widget.addTab(self.correlations, "Correlations")

<<<<<<< HEAD
        #Data Table 
        self.input_table = PyDMPVTable_alt(
            table_headers=["PV NAME", "TIME AXIS", "RANGE AXIS", "VISIBLE", "RAW", "COLOR", "TYPE", "WIDTH"],
            number_columns=8,
            col_widths=[100])
        
=======
        # Create the PyDMPVTable widget
        self.input_table = PyDMPVTable(
            table_headers=["PV NAME", "RANGE AXIS", "VISIBLE", "RAW", "COLOR", "TYPE", "WIDTH"],
            number_columns=7,
            col_widths=[100],
        )

>>>>>>> 74303346
        self.input_data_tab = QWidget()
        self.input_data_layout = QHBoxLayout()
        self.input_data_layout.addWidget(self.input_table)
        self.input_data_layout.setContentsMargins(0, 0, 0, 0)

        # Axes Menu
        self.axes_tab = QWidget()

        # Create the range and time axis table widget on same tab
        self.axes_table_widget = CombinedAxisTables()

        # Create the main layout
        self.axes_layout = QVBoxLayout()
        self.axes_layout.addWidget(self.axes_table_widget)

        self.input_data_tab.setLayout(self.input_data_layout)
        self.axes_tab.setLayout(self.axes_layout)


        self.settings_tab_widget = QTabWidget()
        self.settings_tab_widget.addTab(self.input_data_tab, "Input Data")
        self.settings_tab_widget.addTab(self.axes_tab, "Set Axes")


        # set up time toggle buttons
        self.time_toggle_buttons = []
        time_toggle_layout = QHBoxLayout()

        # horizontal spacer for toggle buttons
        horizontal_spacer = QSpacerItem(100, 20, QSizePolicy.Expanding, QSizePolicy.Minimum)
        time_toggle_layout.addItem(horizontal_spacer)

        self.time_toggle = [('30s', None), ('1m', None), ('1h', None), ('1w', None), ('1m', None)]
        for index in range(len(self.time_toggle)):
            self.time_toggle_buttons.append(QPushButton(self.time_toggle[index][0], self))
            self.time_toggle_buttons[index].setGeometry(200, 150, 100, 40)
            self.time_toggle_buttons[index].setCheckable(True)
            self.time_toggle_buttons[index].clicked.connect(partial(self.time_toggle_button_action, index))
            time_toggle_layout.addWidget(self.time_toggle_buttons[index])

        # set up misc toggle buttons
        self.misc_button = []
        misc_toggle_layout = QHBoxLayout()

        self.misc_toggle = [('curser', None), ('Y axis autoscale', None), ('Live', None)]
        for index in range(len(self.misc_toggle)):
            self.misc_button.append(QPushButton(self.misc_toggle[index][0], self))
            self.misc_button[index].setGeometry(200, 150, 100, 40)
            self.misc_button[index].setCheckable(True)
            self.misc_button[index].clicked.connect(partial(self.misc_toggle_button_action, index))
            misc_toggle_layout.addWidget(self.misc_button[index])

        time_misc_boxes_layout = QHBoxLayout()
        time_misc_boxes_layout.addLayout(time_toggle_layout)
        time_misc_boxes_layout.addLayout(misc_toggle_layout)

        main_layout.addLayout(time_misc_boxes_layout)
        main_layout.addWidget(plot_tab_widget)
        main_layout.addWidget(self.settings_tab_widget)

<<<<<<< HEAD
        #self.input_table.send_data_change_signal.connect(self.update_plot)
=======
        self.input_table.send_data_change_signal.connect(self.update_plot)
        self.axes_table_widget.send_data_change_signal.connect(self.update_x_axis)
>>>>>>> 74303346

    def time_toggle_button_action(self, index):
        for i in range(len(self.time_toggle_buttons)):
            if i != index:
                self.time_toggle_buttons[i].setChecked(False)

    def misc_toggle_button_action(self, index):
        pass


    <|MERGE_RESOLUTION|>--- conflicted
+++ resolved
@@ -9,9 +9,6 @@
 from range_axis_table import RangeAxisTableWidget
 from functools import partial
 from qdarkstyle import load_stylesheet, DarkPalette
-<<<<<<< HEAD
-from pv_table_alt import PyDMPVTable_alt
-=======
 from archive_search import ArchiveSearchWidget
 from pydm import Display
 from PyQt5.QtWidgets import QApplication, QVBoxLayout, QTabWidget, QWidget
@@ -20,7 +17,6 @@
                             QScrollArea, QSizePolicy, QPushButton, QCheckBox, QColorDialog, QComboBox, QSlider,
                             QLineEdit, QSpacerItem, QTableWidget, QTableWidgetItem, QCalendarWidget, QSpinBox)
 
->>>>>>> 74303346
 
 class ArchiveViewerLogic():
     #manipulate pv data with formula
@@ -34,16 +30,12 @@
     def __init__(self, parent=None, args=None, macros=None):
         super(ArchiveViewer, self).__init__(parent=parent, args=args, macros=macros)
         self.app = QApplication.instance()
-<<<<<<< HEAD
-        #self.app.setStyleSheet(load_stylesheet(palette=DarkPalette))
-=======
         self.setWindowTitle("New Archive Viewer")
         # self.app.setStyleSheet(load_stylesheet(palette=DarkPalette))
         self.archive_search_widget = ArchiveSearchWidget()
         self.pv_names_to_plot = set()
         self.default_line_width = .05  # Set default line width
         self.default_color = "white"  # Set default color
->>>>>>> 74303346
         self.setup_ui()
 
     def fetch_data_from_table(self):
@@ -143,14 +135,6 @@
         plot_tab_widget.addTab(self.waveforms, "Waveforms")
         plot_tab_widget.addTab(self.correlations, "Correlations")
 
-<<<<<<< HEAD
-        #Data Table 
-        self.input_table = PyDMPVTable_alt(
-            table_headers=["PV NAME", "TIME AXIS", "RANGE AXIS", "VISIBLE", "RAW", "COLOR", "TYPE", "WIDTH"],
-            number_columns=8,
-            col_widths=[100])
-        
-=======
         # Create the PyDMPVTable widget
         self.input_table = PyDMPVTable(
             table_headers=["PV NAME", "RANGE AXIS", "VISIBLE", "RAW", "COLOR", "TYPE", "WIDTH"],
@@ -158,7 +142,6 @@
             col_widths=[100],
         )
 
->>>>>>> 74303346
         self.input_data_tab = QWidget()
         self.input_data_layout = QHBoxLayout()
         self.input_data_layout.addWidget(self.input_table)
@@ -219,12 +202,8 @@
         main_layout.addWidget(plot_tab_widget)
         main_layout.addWidget(self.settings_tab_widget)
 
-<<<<<<< HEAD
-        #self.input_table.send_data_change_signal.connect(self.update_plot)
-=======
         self.input_table.send_data_change_signal.connect(self.update_plot)
         self.axes_table_widget.send_data_change_signal.connect(self.update_x_axis)
->>>>>>> 74303346
 
     def time_toggle_button_action(self, index):
         for i in range(len(self.time_toggle_buttons)):
