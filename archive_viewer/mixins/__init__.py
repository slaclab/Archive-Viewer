<<<<<<< HEAD
from .traces_table import TracesTableMixin
from .axis_table import AxisTableMixin
from .plot_config import PlotConfigMixin
=======
from .file_io import FileIOMixin
from .axis_table import AxisTableMixin
from .traces_table import TracesTableMixin
>>>>>>> f269047d
<|MERGE_RESOLUTION|>--- conflicted
+++ resolved
@@ -1,9 +1,4 @@
-<<<<<<< HEAD
-from .traces_table import TracesTableMixin
-from .axis_table import AxisTableMixin
-from .plot_config import PlotConfigMixin
-=======
 from .file_io import FileIOMixin
 from .axis_table import AxisTableMixin
 from .traces_table import TracesTableMixin
->>>>>>> f269047d
+from .plot_config import PlotConfigMixin