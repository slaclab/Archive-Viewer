import os
import argparse
from typing import Tuple, List, Dict
from logging import (Handler, LogRecord)
from subprocess import run
from qtpy.QtCore import (Slot, Qt)
from qtpy.QtWidgets import (QAbstractButton, QApplication, QLabel)
from pydm import Display
<<<<<<< HEAD
from config import logger
from mixins import TracesTableMixin, AxisTableMixin, FileIOMixin, PlotConfigMixin
=======
from config import (logger, datetime_pv)
from mixins import (TracesTableMixin, AxisTableMixin, FileIOMixin)
>>>>>>> f8426f8a
from styles import CenterCheckStyle
from av_file_convert import PathAction


class ArchiveViewer(Display, TracesTableMixin, AxisTableMixin, FileIOMixin, PlotConfigMixin):
    def __init__(self, parent=None, args=None, macros=None, ui_filename=__file__.replace(".py", ".ui")) -> None:
<<<<<<< HEAD
        super(ArchiveViewer, self).__init__(parent=parent, args=args, macros=macros, ui_filename=ui_filename)
=======
        super(ArchiveViewer, self).__init__(parent=parent, args=args,
                                            macros=macros, ui_filename=ui_filename)
        # Set up PyDMApplication
        self.configure_app()
        self.set_footer()
>>>>>>> f8426f8a

        # Initialize the Mixins
        self.axis_table_init()
        self.traces_table_init()
        self.plot_config_init()
        self.file_io_init()

        self.curve_delegates_init()
        self.axis_delegates_init()
<<<<<<< HEAD
        self.timespan = -1
        self.button_spans = {
            self.ui.half_min_scale_btn: 30,
            self.ui.min_scale_btn: 60,
            self.ui.hour_scale_btn: 3600,
            self.ui.week_scale_btn: 604800,
            self.ui.month_scale_btn: 2628300,
            self.ui.cursor_scale_btn: -1
        }
        self.ui.timespan_btns.buttonClicked.connect(partial(self.set_plot_timerange))
=======

        # Create reference dict for timespan_btns button group
        self.button_spans = {self.ui.half_min_scale_btn: 30,
                             self.ui.min_scale_btn: 60,
                             self.ui.hour_scale_btn: 3600,
                             self.ui.week_scale_btn: 604800,
                             self.ui.month_scale_btn: 2628300,
                             self.ui.cursor_scale_btn: -1}
        self.ui.timespan_btns.buttonClicked.connect(self.set_plot_timerange)
>>>>>>> f8426f8a

        # Click "Cursor" button on plot-mouse interaction
        plot_viewbox = self.ui.archiver_plot.plotItem.vb
        plot_viewbox.sigRangeChangedManually.connect(self.ui.cursor_scale_btn.click)

        # Parse macros & arguments, then include them in startup
        input_file, startup_pvs = self.parse_macros_and_args(macros, args)
        if input_file:
            self.import_save_file(input_file)
        for pv in startup_pvs:
            if pv in self.curves_model:
                continue
            last_row = self.curves_model.rowCount() - 1
            index = self.curves_model.index(last_row, 0)
            self.curves_model.setData(index, pv, Qt.EditRole)

    def menu_items(self) -> dict:
        """Add export & import functionality to File menu"""
        return {"Export": (self.export_save_file, "Ctrl+S"),
                "Import": (self.import_save_file, "Ctrl+L")}

    def configure_app(self):
        """UI changes to be made to the PyDMApplication"""
        app = QApplication.instance()

        # Hide navigation bar by default (can be shown in menu bar)
        app.main_window.toggle_nav_bar(False)
        app.main_window.ui.actionShow_Navigation_Bar.setChecked(False)

        # Hide status bar by default (can be shown in menu bar)
        app.main_window.toggle_status_bar(False)
        app.main_window.ui.actionShow_Status_Bar.setChecked(False)

        # Add style to center checkboxes in table cells
        app.setStyle(CenterCheckStyle())

        # Adjust settings for main_spltr
        self.ui.main_spltr.setCollapsible(0, False)
        self.ui.main_spltr.setStretchFactor(0, 1)

    def set_footer(self):
        """Set footer information for application. Includes logging, nodename,
        username, PID, git version, Archiver URL, and current datetime
        """
        self.logging_handler = LoggingHandler(self.ui.ftr_logging_lbl)
        logger.addHandler(self.logging_handler)
        logger.setLevel("NOTSET")

        self.ui.ftr_node_lbl.setText(os.uname().nodename)
        self.ui.ftr_user_lbl.setText(os.getlogin())
        self.ui.ftr_pid_lbl.setText(str(os.getpid()))
        self.ui.ftr_ver_lbl.setText(self.git_version())
        self.ui.ftr_url_lbl.setText(os.getenv('PYDM_ARCHIVER_URL'))
        self.ui.ftr_time_lbl.channel = "ca://" + datetime_pv

    @Slot(QAbstractButton)
    def set_plot_timerange(self, button: QAbstractButton) -> None:
        """Slot to be called when a timespan setting button is pressed.
        This will enable autoscrolling along the x-axis and disable mouse
        controls. If the "Cursor" button is pressed, then autoscrolling is
        disabled and mouse controls are enabled.

        Parameters
        ----------
        button : QAbstractButton
            The timespan setting button pressed. Determines which timespan
            to set.
        """
        logger.debug(f"Setting plot timerange")
        if button not in self.button_spans:
            logger.error(f"{button} is not a valid timespan button")
            return
<<<<<<< HEAD
        enable_scroll = button != self.ui.cursor_scale_btn
        self.timespan = self.button_spans[button]
        self.autoScroll(enable=enable_scroll)
=======

        enable_scroll = (button != self.ui.cursor_scale_btn)
        timespan = self.button_spans[button]
        if enable_scroll:
            logger.debug(f"Enabling plot autoscroll for {timespan}s")
        else:
            logger.debug("Disabling plot autoscroll, using mouse controls")

        self.ui.archiver_plot.setAutoScroll(enable_scroll, timespan)

    def parse_macros_and_args(self, macros: Dict[str, str | list], args: List[str]) -> Tuple[str, list]:
        """Parse user provided macros and args into lists of PVs to use on
        startup or which file to import on startup

        Parameters
        ----------
        macros : Dict[str, str | list]
            Dictionary containing all of the macros passed into PyDM
        args : List[str]
            List of all arguments passed into the application to be parsed

        Returns
        -------
        tuple
            A tuple containing the file to import from and the list of PVs to use on startup
        """
        # Default macros is None
        if not macros:
            macros = {}

        # Construct an argument parser for args
        trace_parser = argparse.ArgumentParser(description="Trace\nThis is a PyDM application "
                                               + "used to display archived and live pv data.",
                                               formatter_class=argparse.RawTextHelpFormatter)
        trace_parser.add_argument("-i", "--input_file",
                                  action=PathAction,
                                  type=str,
                                  default="",
                                  help="Absolute file path to import from;\n"
                                  + "Alternatively can be provided as INPUT_FILE macro")
        trace_parser.add_argument("-p", "--pvs",
                                  type=str,
                                  nargs='*',
                                  default=[],
                                  help="List of PVs to show on startup;\n"
                                       + "Alternatively can be provided as PV or PVS macros")

        # Parse arguments and ignore unknowns
        trace_args, unknown = trace_parser.parse_known_args(args)
        if unknown:
            logger.warning(f"Not using unknown arguments: {unknown}")

        # Get the file to import from if one is provided. Prioritize args over macro
        input_file = trace_args.input_file
        if not input_file and 'INPUT_FILE' in macros:
            input_file = macros['INPUT_FILE']

        # Get the list of PVs to show on startup
        startup_pvs = []
        for key in ("PV", "PVS"):
            if key in macros:
                val = macros[key]
                if isinstance(val, str):
                    startup_pvs.append(val)
                elif isinstance(val, list):
                    startup_pvs += val
        startup_pvs += trace_args.pvs

        # Remove duplicates from startup_pvs
        startup_pvs = list(dict.fromkeys(startup_pvs))

        return (input_file, startup_pvs)

    @staticmethod
    def git_version():
        """Get the current git tag for the project"""
        project_directory = __file__.rsplit('/', 1)[0]
        git_cmd = run(f"cd {project_directory} && git describe --tags",
                      text=True,
                      shell=True,
                      capture_output=True)
        return git_cmd.stdout.strip()


class LoggingHandler(Handler):
    def __init__(self, logging_lbl: QLabel, level: int=0) -> None:
        super().__init__(level)
        self.logging_lbl = logging_lbl

    def emit(self, record: LogRecord):
        log = record.msg
        if record.levelno > 20:
            log = f"[{record.levelname}] - {log}"
        self.logging_lbl.setText(log)
>>>>>>> f8426f8a
<|MERGE_RESOLUTION|>--- conflicted
+++ resolved
@@ -6,28 +6,18 @@
 from qtpy.QtCore import (Slot, Qt)
 from qtpy.QtWidgets import (QAbstractButton, QApplication, QLabel)
 from pydm import Display
-<<<<<<< HEAD
-from config import logger
+from config import (logger, datetime_pv)
 from mixins import TracesTableMixin, AxisTableMixin, FileIOMixin, PlotConfigMixin
-=======
-from config import (logger, datetime_pv)
-from mixins import (TracesTableMixin, AxisTableMixin, FileIOMixin)
->>>>>>> f8426f8a
 from styles import CenterCheckStyle
 from av_file_convert import PathAction
 
 
 class ArchiveViewer(Display, TracesTableMixin, AxisTableMixin, FileIOMixin, PlotConfigMixin):
     def __init__(self, parent=None, args=None, macros=None, ui_filename=__file__.replace(".py", ".ui")) -> None:
-<<<<<<< HEAD
         super(ArchiveViewer, self).__init__(parent=parent, args=args, macros=macros, ui_filename=ui_filename)
-=======
-        super(ArchiveViewer, self).__init__(parent=parent, args=args,
-                                            macros=macros, ui_filename=ui_filename)
         # Set up PyDMApplication
         self.configure_app()
         self.set_footer()
->>>>>>> f8426f8a
 
         # Initialize the Mixins
         self.axis_table_init()
@@ -37,8 +27,8 @@
 
         self.curve_delegates_init()
         self.axis_delegates_init()
-<<<<<<< HEAD
         self.timespan = -1
+        # Create reference dict for timespan_btns button group
         self.button_spans = {
             self.ui.half_min_scale_btn: 30,
             self.ui.min_scale_btn: 60,
@@ -47,18 +37,7 @@
             self.ui.month_scale_btn: 2628300,
             self.ui.cursor_scale_btn: -1
         }
-        self.ui.timespan_btns.buttonClicked.connect(partial(self.set_plot_timerange))
-=======
-
-        # Create reference dict for timespan_btns button group
-        self.button_spans = {self.ui.half_min_scale_btn: 30,
-                             self.ui.min_scale_btn: 60,
-                             self.ui.hour_scale_btn: 3600,
-                             self.ui.week_scale_btn: 604800,
-                             self.ui.month_scale_btn: 2628300,
-                             self.ui.cursor_scale_btn: -1}
         self.ui.timespan_btns.buttonClicked.connect(self.set_plot_timerange)
->>>>>>> f8426f8a
 
         # Click "Cursor" button on plot-mouse interaction
         plot_viewbox = self.ui.archiver_plot.plotItem.vb
@@ -131,21 +110,13 @@
         if button not in self.button_spans:
             logger.error(f"{button} is not a valid timespan button")
             return
-<<<<<<< HEAD
         enable_scroll = button != self.ui.cursor_scale_btn
         self.timespan = self.button_spans[button]
-        self.autoScroll(enable=enable_scroll)
-=======
-
-        enable_scroll = (button != self.ui.cursor_scale_btn)
-        timespan = self.button_spans[button]
         if enable_scroll:
             logger.debug(f"Enabling plot autoscroll for {timespan}s")
         else:
             logger.debug("Disabling plot autoscroll, using mouse controls")
-
-        self.ui.archiver_plot.setAutoScroll(enable_scroll, timespan)
-
+        self.autoScroll(enable=enable_scroll)
     def parse_macros_and_args(self, macros: Dict[str, str | list], args: List[str]) -> Tuple[str, list]:
         """Parse user provided macros and args into lists of PVs to use on
         startup or which file to import on startup
@@ -229,5 +200,4 @@
         log = record.msg
         if record.levelno > 20:
             log = f"[{record.levelname}] - {log}"
-        self.logging_lbl.setText(log)
->>>>>>> f8426f8a
+        self.logging_lbl.setText(log)