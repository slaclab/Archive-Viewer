import os
import argparse
from typing import Tuple, List, Dict
from logging import (Handler, LogRecord)
from subprocess import run
from qtpy.QtCore import (Slot, Qt)
from qtpy.QtWidgets import (QAbstractButton, QApplication, QLabel)
from pydm import Display
from config import (logger, datetime_pv)
from mixins import TracesTableMixin, AxisTableMixin, FileIOMixin, PlotConfigMixin
from styles import CenterCheckStyle
from av_file_convert import PathAction


class ArchiveViewer(Display, TracesTableMixin, AxisTableMixin, FileIOMixin, PlotConfigMixin):
    def __init__(self, parent=None, args=None, macros=None, ui_filename=__file__.replace(".py", ".ui")) -> None:
        super(ArchiveViewer, self).__init__(parent=parent, args=args, macros=macros, ui_filename=ui_filename)
        # Set up PyDMApplication
        self.configure_app()
        self.set_footer()

        # Initialize the Mixins
        self.axis_table_init()
        self.traces_table_init()
        self.plot_config_init()
        self.file_io_init()

        self.curve_delegates_init()
        self.axis_delegates_init()
        self.timespan = -1
        self.axis_table_model.reset_everything.connect(self.resetPlot)
        # Create reference dict for timespan_btns button group
        self.button_spans = {
            self.ui.half_min_scale_btn: 30,
            self.ui.min_scale_btn: 60,
            self.ui.hour_scale_btn: 3600,
            self.ui.week_scale_btn: 604800,
            self.ui.month_scale_btn: 2628300,
            self.ui.cursor_scale_btn: -1
        }
        self.ui.timespan_btns.buttonClicked.connect(self.set_plot_timerange)

        # Click "Cursor" button on plot-mouse interaction
        plot_viewbox = self.ui.archiver_plot.plotItem.vb
        plot_viewbox.sigRangeChangedManually.connect(self.ui.cursor_scale_btn.click)

        # Parse macros & arguments, then include them in startup
        input_file, startup_pvs = self.parse_macros_and_args(macros, args)
        if input_file:
            self.import_save_file(input_file)
        for pv in startup_pvs:
            if pv in self.curves_model:
                continue
            last_row = self.curves_model.rowCount() - 1
            index = self.curves_model.index(last_row, 0)
            self.curves_model.setData(index, pv, Qt.EditRole)

    def menu_items(self) -> dict:
        """Add export & import functionality to File menu"""
        return {"Export": (self.export_save_file, "Ctrl+S"),
                "Import": (self.import_save_file, "Ctrl+L")}

    def configure_app(self):
        """UI changes to be made to the PyDMApplication"""
        app = QApplication.instance()

        # Hide navigation bar by default (can be shown in menu bar)
        app.main_window.toggle_nav_bar(False)
        app.main_window.ui.actionShow_Navigation_Bar.setChecked(False)

        # Hide status bar by default (can be shown in menu bar)
        app.main_window.toggle_status_bar(False)
        app.main_window.ui.actionShow_Status_Bar.setChecked(False)

        # Add style to center checkboxes in table cells
        app.setStyle(CenterCheckStyle())

        # Adjust settings for main_spltr
        self.ui.main_spltr.setCollapsible(0, False)
        self.ui.main_spltr.setStretchFactor(0, 1)

    def set_footer(self):
        """Set footer information for application. Includes logging, nodename,
        username, PID, git version, Archiver URL, and current datetime
        """
        self.logging_handler = LoggingHandler(self.ui.ftr_logging_lbl)
        logger.addHandler(self.logging_handler)
        logger.setLevel("NOTSET")

        self.ui.ftr_node_lbl.setText(os.uname().nodename)
        self.ui.ftr_user_lbl.setText(os.getlogin())
        self.ui.ftr_pid_lbl.setText(str(os.getpid()))
        self.ui.ftr_ver_lbl.setText(self.git_version())
        self.ui.ftr_url_lbl.setText(os.getenv('PYDM_ARCHIVER_URL'))
        self.ui.ftr_time_lbl.channel = "ca://" + datetime_pv

<<<<<<< HEAD
    @Slot(QAbstractButton)
    def set_plot_timerange(self, button: QAbstractButton) -> None:
        """Slot to be called when a timespan setting button is pressed.
        This will enable autoscrolling along the x-axis and disable mouse
        controls. If the "Cursor" button is pressed, then autoscrolling is
        disabled and mouse controls are enabled.

        Parameters
        ----------
        button : QAbstractButton
            The timespan setting button pressed. Determines which timespan
            to set.
        """
        logger.debug(f"Setting plot timerange")
        if button not in self.button_spans:
            logger.error(f"{button} is not a valid timespan button")
            return
        enable_scroll = button != self.ui.cursor_scale_btn
        self.timespan = self.button_spans[button]
        if enable_scroll:
            logger.debug(f"Enabling plot autoscroll for {self.timespan}s")
        else:
            logger.debug("Disabling plot autoscroll, using mouse controls")
        self.autoScroll(enable=enable_scroll)
=======
>>>>>>> a0bb9de4
    def parse_macros_and_args(self, macros: Dict[str, str | list], args: List[str]) -> Tuple[str, list]:
        """Parse user provided macros and args into lists of PVs to use on
        startup or which file to import on startup

        Parameters
        ----------
        macros : Dict[str, str | list]
            Dictionary containing all of the macros passed into PyDM
        args : List[str]
            List of all arguments passed into the application to be parsed

        Returns
        -------
        tuple
            A tuple containing the file to import from and the list of PVs to use on startup
        """
        # Default macros is None
        if not macros:
            macros = {}

        # Construct an argument parser for args
        trace_parser = argparse.ArgumentParser(description="Trace\nThis is a PyDM application "
                                               + "used to display archived and live pv data.",
                                               formatter_class=argparse.RawTextHelpFormatter)
        trace_parser.add_argument("-i", "--input_file",
                                  action=PathAction,
                                  type=str,
                                  default="",
                                  help="Absolute file path to import from;\n"
                                  + "Alternatively can be provided as INPUT_FILE macro")
        trace_parser.add_argument("-p", "--pvs",
                                  type=str,
                                  nargs='*',
                                  default=[],
                                  help="List of PVs to show on startup;\n"
                                       + "Alternatively can be provided as PV or PVS macros")

        # Parse arguments and ignore unknowns
        trace_args, unknown = trace_parser.parse_known_args(args)
        if unknown:
            logger.warning(f"Not using unknown arguments: {unknown}")

        # Get the file to import from if one is provided. Prioritize args over macro
        input_file = trace_args.input_file
        if not input_file and 'INPUT_FILE' in macros:
            input_file = macros['INPUT_FILE']

        # Get the list of PVs to show on startup
        startup_pvs = []
        for key in ("PV", "PVS"):
            if key in macros:
                val = macros[key]
                if isinstance(val, str):
                    startup_pvs.append(val)
                elif isinstance(val, list):
                    startup_pvs += val
        startup_pvs += trace_args.pvs

        # Remove duplicates from startup_pvs
        startup_pvs = list(dict.fromkeys(startup_pvs))

        return (input_file, startup_pvs)

    @staticmethod
    def git_version():
        """Get the current git tag for the project"""
        project_directory = __file__.rsplit('/', 1)[0]
        git_cmd = run(f"cd {project_directory} && git describe --tags",
                      text=True,
                      shell=True,
                      capture_output=True)
        return git_cmd.stdout.strip()

    @Slot()
    def resetPlot(self) -> None:
        """Reset the Axis model and the Curve model to empty states"""
        self.axis_table_model.set_model_axes()
        self.curves_model.set_model_curves()

    @Slot(QAbstractButton)
    def set_plot_timerange(self, button: QAbstractButton) -> None:
        """Slot to be called when a timespan setting button is pressed.
        This will enable autoscrolling along the x-axis and disable mouse
        controls. If the "Cursor" button is pressed, then autoscrolling is
        disabled and mouse controls are enabled.

        Parameters
        ----------
        button : QAbstractButton
            The timespan setting button pressed. Determines which timespan
            to set.
        """
        logger.debug(f"Setting plot timerange")
        if button not in self.button_spans:
            logger.error(f"{button} is not a valid timespan button")
            return
        enable_scroll = button != self.ui.cursor_scale_btn
        self.timespan = self.button_spans[button]
        if enable_scroll:
            logger.debug(f"Enabling plot autoscroll for {self.timespan}s")
        else:
            logger.debug("Disabling plot autoscroll, using mouse controls")
        self.autoScroll(enable=enable_scroll)


class LoggingHandler(Handler):
    def __init__(self, logging_lbl: QLabel, level: int=0) -> None:
        super().__init__(level)
        self.logging_lbl = logging_lbl

    def emit(self, record: LogRecord):
        log = record.msg
        if record.levelno > 20:
            log = f"[{record.levelname}] - {log}"
        self.logging_lbl.setText(log)<|MERGE_RESOLUTION|>--- conflicted
+++ resolved
@@ -94,7 +94,6 @@
         self.ui.ftr_url_lbl.setText(os.getenv('PYDM_ARCHIVER_URL'))
         self.ui.ftr_time_lbl.channel = "ca://" + datetime_pv
 
-<<<<<<< HEAD
     @Slot(QAbstractButton)
     def set_plot_timerange(self, button: QAbstractButton) -> None:
         """Slot to be called when a timespan setting button is pressed.
@@ -119,8 +118,6 @@
         else:
             logger.debug("Disabling plot autoscroll, using mouse controls")
         self.autoScroll(enable=enable_scroll)
-=======
->>>>>>> a0bb9de4
     def parse_macros_and_args(self, macros: Dict[str, str | list], args: List[str]) -> Tuple[str, list]:
         """Parse user provided macros and args into lists of PVs to use on
         startup or which file to import on startup
