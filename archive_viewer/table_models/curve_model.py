import re
from typing import (Any, List, Dict, Optional)
from functools import partial
from qtpy.QtGui import QColor
from qtpy.QtCore import (QObject, QModelIndex, Qt, Slot)
from qtpy import sip
from pydm.widgets.baseplot import BasePlot, BasePlotCurveItem
from pydm.widgets.archiver_time_plot import ArchivePlotCurveItem, FormulaCurveItem
from pydm.widgets.archiver_time_plot_editor import PyDMArchiverTimePlotCurvesModel
from config import logger
from widgets import ColorButton
from table_models import ArchiverAxisModel

class ArchiverCurveModel(PyDMArchiverTimePlotCurvesModel):
    """Model used for storing and editing archiver time plot curves.

    Parameters
    ----------
    parent (optional) : QObject
        The parent object for the table model.
    plot : BasePlot
        The plotting widget that the curves will be displayed on.
    axis_model : ArchiverAxisModel
        The table model that stores the axes for the plot.
    """

    def __init__(self, parent: Optional[QObject], plot: BasePlot, axis_model: ArchiverAxisModel) -> None:
        super(ArchiverCurveModel, self).__init__(plot, parent)
        # Remove columns for bar width, limits, and thresholds. Bar graph plot style is unused
        self._column_names = self._column_names[:6] + ("Style",) + self._column_names[6:10] + ("Hidden", "",)
        self._row_names = []
        self._axis_model = axis_model
        self._axis_model.remove_curve.connect(self.remove_curve)
        self.checkable_cols.add(self.getColumnIndex("Hidden"))
        self.defaultColorIndex = 0
        self.append()

    def __contains__(self, key: str) -> bool:
        """Check if the given key is a channel that already exists in the model.
        Allows for the use of the 'in' keyword.

        Parameters
        ----------
        key : str
            Channel to check existence of

        Returns
        -------
        bool
            If the channel already exists in the model
        """
        for curve in self._plot._curves:
            if isinstance(curve, ArchivePlotCurveItem):
                if curve.address == key:
                    return True
            elif curve.formula == key:
                return True
        return False

    def get_data(self, column_name: str, curve: ArchivePlotCurveItem) -> Any:
        """Get data from the model based on column name.

        Parameters
        ----------
        column_name : str
            The type of data that should be returned. Should be a name
            of one of the model's columns.
        curve : ArchivePlotCurveItem
            The curve that data should be returned for.
        """
        if column_name == "Style":
            if curve.stepMode in ["right", "left", "center"]:
                return "Step"
            elif not curve.stepMode:
                return "Direct"
        if column_name == "Hidden":
            return not curve.isVisible()
        if column_name == "Line Width":
            return str(int(curve.lineWidth)) + "px"
        if column_name == "Symbol Size":
            return str(int(curve.symbolSize))  + "px"
        return super(ArchiverCurveModel, self).get_data(column_name, curve)

    def set_data(self, column_name: str, curve: BasePlotCurveItem, value: Any) -> bool:
        """Set data on the input curve for the given name and value.

        Parameters
        ----------
        column_name : str
            The type of data that should be returned. Should be a name
            of one of the model's columns.
        curve : ArchivePlotCurveItem
            The curve that data should be returned for.
        value : Any
            The new value that the curve's data should be set to.

        Returns
        -------
        bool
            If the data was successfully set.
        """
        logger.debug(f"Setting {column_name} data for curve {curve.name}")
        ret_code = False
        index = self.index(self._plot._curves.index(curve),0)
        if sip.isdeleted(curve):
            return False
        if column_name == "Channel":
            curve.show()
            # If we are changing the channel, then we need to check the current type, and the type we're going to
            value_is_formula = value.startswith("f://")
            curve_is_formula = isinstance(curve, FormulaCurveItem)
            if value_is_formula and not curve_is_formula:
                # Regardless of starting point, going to a formula is handled in this one function
                try:
                    ret_code = self.replaceToFormula(index = index, formula = value)
                except (SyntaxError, ValueError) as e:
                    logger.error(e)
                    return False
            elif value_is_formula and curve_is_formula:
                try:
                    pv_dict = self.formulaToPVDict(self._row_names[index.row()], value)
                    curve.formula = value
                    curve.pvs = pv_dict
                except (SyntaxError, ValueError) as e:
                    logger.error(e)
                    return False
            elif not value_is_formula:
                # Check if this thing already in curves model
                if value in self:
                    logger.warning("You can only have one of each PV")
                    return False
                if not curve_is_formula:
                    logger.debug(f"Disconnecting old channel(s): {curve.address}")
                    [ch.disconnect() for ch in curve.channels() if ch]
                    curve.address = str(value)
                    logger.debug(f"Connecting new channel(s): {curve.address}")
                    [ch.connect() for ch in curve.channels() if ch]
                else:
                    self.replaceToArchivePlot(curve=curve, index=index, address=value, color=curve.color)
            if value and self._plot._curves[-1] is curve:
                self.append()
            curve.setData(name=str(value))
<<<<<<< HEAD
            self.plot._legend.addItem(curve, curve.name())
            self.plot.plotItem.axes[curve.y_axis_name]["item"].setLabel(curve.name())
=======
>>>>>>> 647aa53d
        elif column_name == "Y-Axis Name":
            # If we change the Y-Axis, unlink from previous and link to new
            if value == curve.y_axis_name:
                return True
            self.plot.plotItem.unlinkDataFromAxis(curve)
            self.plot.linkDataToAxis(curve, value)
            ret_code = super(ArchiverCurveModel, self).set_data(column_name, curve, value)
            # Link to correct axis and unhide if necessary
            if curve.isVisible():
                self.plot.plotItem.axes[curve.y_axis_name]["item"].show()
        elif column_name == "Style":
            curve.stepMode = value
            ret_code = True
        elif column_name == "Hidden":
            # Handle toggling hidden
            hidden = bool(value)
            if hidden:
                curve.hide()
                self._axis_model.plot.plotItem.autoVisible(curve.y_axis_name)
            else:
                curve.show()
                self._axis_model.plot.plotItem.axes[curve.y_axis_name]["item"].show()
            ret_code = True
        else:
            ret_code = super(ArchiverCurveModel, self).set_data(column_name, curve, value)
        self.plot.plotItem.autoVisible(curve.y_axis_name)
        self.dataChanged.emit(index, index)
        logger.debug("Finished setting curve data")
        return ret_code

    def append(self, address: Optional[str] = None, name: Optional[str] = None, color: Optional[QColor] = None, addAxis=True) -> None:
        """Add a new curve item to plot and the data model.

        Parameters
        ----------
        address : str, optional
            The PV address that the curve should gather data from.
        name : str, optional
            The display name for the curve.
        color : QColor, optional
            The curve's color on the plot.
        """
        logger.debug("Adding new empty curve to plot")
        if addAxis:
            self._axis_model.append()
        y_axis = self._axis_model.get_axis(-1)
        if not color:
            color = ColorButton.index_color(self.defaultColorIndex)
            self.defaultColorIndex += 1
        self._row_names.append(self.next_header())
        self.beginInsertRows(QModelIndex(), len(self._plot._curves), len(self._plot._curves))
        # By default, add a blank archivePlotCurveItem such that there's an empty row to add PVs or formulas to.
        self._plot.addYChannel(y_channel=address, name=name, color=color, useArchiveData=True, yAxisName=y_axis.name)
        self.endInsertRows()
        self._plot._curves[-1].hide()
        if self.rowCount() != 1:
            logger.debug("Hide blank Y-axis")
            self._axis_model.plot.plotItem.axes[y_axis.name]["item"].hide()
        self._plot._curves[-1].unitSignal.connect(partial(self.setAxis, curve=self._plot._curves[-1]))
        logger.debug("Finished adding new empty curve to plot")

    def set_model_curves(self, curves: List[Dict] = []) -> None:
        """Reset model curves to given list of curve properties.

        Parameters
        ----------
        curves : List[Dict]
            List of curve properties.
        """
        logger.debug("Clearing curves model.")
        self.beginResetModel()
        self._plot.clearCurves()
        self._row_names = []
        self.defaultColorIndex = 0
        for c in curves:

            for k, v in c.items():
                if v is None:
                    del c[k]
            if 'channel' in c:
                logger.debug(f"Adding curve: {c['channel']}")
                c['y_channel'] = c['channel']
                del c['channel']
                self._plot.addYChannel(**c)
                self._row_names.append(self.next_header())
            else:
                logger.debug(f"Adding formula: {c['formula']}")
                self.append()
                headers = re.findall("{(.+?)}", c['formula'])
                splitFormula = re.split("{.+?}", c['formula'])
                newFormula = splitFormula.pop(0)
                for header in headers:
                    # For every header referenced in our formula
                    if header not in c['curveDict'].keys():
                        continue
                    # Confirmed the header is in our curves list
                    name = c['curveDict'][header]
                    if name not in self:
                        continue
                    # Manually find it and replace the header in the formula
                    for i in range(len(self.plot.curves)):
                        curve = self._plot._curves[i]
                        found_curve = hasattr(curve, "address") and curve.address == name
                        found_curve |= hasattr(curve, "formula") and curve.formula == name
                        if found_curve:
                            newFormula += "{" + self._row_names[i] + "}" + splitFormula.pop(0)
                            break
                # change formula to match new stuff
                index = self.index(-1,0)
                del c['formula']
                del c['curveDict']
                self.replaceToFormula(index=index, formula=newFormula, **c)
        self.append()
        self._plot.set_needs_redraw()
        self._plot.redrawPlot()
        self.endResetModel()
        logger.debug("Finished setting curves model")

    @Slot(str)
    def setAxis(self, units: str, curve: BasePlotCurveItem):
        """When we receive a unit of the curve, we will connect it to the correct axis"""
        index = self.index(self._plot._curves.index(curve),0)

        self.parent().update()
        oldYAxis = curve.y_axis_name
        if units not in self.plot.plotItem.axes:
            self._axis_model.append(name=units)
        self.setData(self.index(index.row(), self._column_names.index("Y-Axis Name")), units, Qt.EditRole)
        if not self.plot.plotItem.axes[oldYAxis]["item"]._curves:
            self._axis_model.removeAxis(oldYAxis)


    def replaceToArchivePlot(self, curve: BasePlotCurveItem, index: QModelIndex, address: str, color: Optional[QColor] = None):
        """Replace the existing curve with a new ArchivePlotCurveItem"""
        self.append(address=address, name=address, color=color)
        self._plot._curves[index.row()] = self._plot._curves[-1]
        self.beginRemoveRows(QModelIndex(), self.rowCount() - 1, self.rowCount() - 1)
        self.plot._curves = self.plot._curves[:-1]
        self.plot.removeItem(curve)
        self.endRemoveRows()

    def recursionCheck(self, target: str, rowHeaders: dict) -> bool:
        """Internal method that uses DFS to confirm there are not cyclical formula dependencies

        We are handling base case in the loop
        We are running this every single time formulaToPVDict is called,
        so our target is the only fail check

        Parameters
        --------------
        target: str
            The row header that initially called this check. If we find it, there is a cyclical dependency

        rowHeaders: dict()
            This contains rowHeader -> BasePlotCurveItem so we can find all of our dependencies
                From this we know which Formula we then have to traverse to confirm we are good
        """

        for rowHeader, curve in rowHeaders.items():
            if rowHeader == target:
                # We hit a dependency that is our target, fail
                return False
            if isinstance(curve, FormulaCurveItem):
                # If this dependency is a Formula, check its children
                if not self.recursionCheck(target, curve.pvs):
                    # One of the descendants is target, propagate upward
                    return False
        # If we are here, then none of the children failed
        return True

    def formulaToPVDict(self, rowName: str, formula: str) -> dict:
        """Take in a formula and return a dictionary with keys of row headers and values of the BasePlotCurveItems"""
        pvs = re.findall("{(.+?)}", formula)
        pvdict = dict()
        for pv in pvs:
            # Check if all of the requested rows actually exist
            if pv not in self._row_names:
                raise ValueError(f"{pv} is an invalid variable name")
            elif pv == rowName:
                raise ValueError(f"{pv} is recursive")
            else:
                # If it's good, add it to the dictionary of curves. rindex = row index (int) as opposed to index, which is a QModelIndex
                rindex = self._row_names.index(pv)
                pvdict[pv] = self._plot._curves[rindex]
        if not self.recursionCheck(rowName, pvdict):
            raise ValueError(f"There was a recursive dependency somewhere")
        if not pvdict:
            try:
                eval(formula[4:])
            except SyntaxError:
                raise SyntaxError("Invalid Input")
        return pvdict

    def replaceToFormula(self, index: QModelIndex, formula: str, color: Optional[str] = None, yAxisName: Optional[str] = None, **kwargs) -> bool:
        """Replaces existing ArchivePlotCurveItem with a new FormulaCurveItem

        Parameters
        ----------
        formula : str
            The Formula we want to graph
        name : str, optional
            The display name for the curve.
        color : Optional[QColor], optional
            The curve's color on the plot.
        """
        # Find row headers using regex

        rowName = self._row_names[index.row()]
        pvdict = self.formulaToPVDict(rowName, formula)
        curve = self._plot._curves[index.row()]
        if not color:
            color = curve.color
        #          KLYS:LI22:31:KVAC
        # Handle Archives and formulas differently
        if index.row() == self.rowCount() - 1:
            self.append()
        if not yAxisName:
            yAxisName = curve.y_axis_name
        FormulaCurve =  self._plot.addFormulaChannel(formula=formula, name=formula, pvs=pvdict,color=color, useArchiveData=True, yAxisName=yAxisName)
        self._plot._curves[index.row()] = FormulaCurve
        FormulaCurve.formula_invalid_signal.connect(partial(self.invalidFormula, header = rowName))
        # Need to check if Formula is referencing a dead row
        self.plot.plotItem.unlinkDataFromAxis(curve)
        self.plot.removeItem(curve)
        # Disconnect everything and delete it, create a new Formula with the dictionary of curve
        [ch.disconnect() for ch in curve.channels() if ch]
        del curve
        return True

    def invalidFormula(self, header):
        """Handling row deletion if the formula is no longer valid"""
        rindex = self._row_names.index(header)
        index = self.index(rindex,0)
        if not index.isValid() or index.row() == (self.rowCount() - 1):
            return False
        del self._row_names[index.row()]
        curve = self._plot._curves[rindex]
        self.beginRemoveRows(QModelIndex(), index.row(), index.row())
        if curve.y_axis_name in self._plot.plotItem.axes:
            self.plot.plotItem.unlinkDataFromAxis(curve)
        self.plot.removeItem(curve)
        self.plot._curves.remove(curve)
        self.endRemoveRows()
        if not self._plot._curves:
            self.append()
        del curve
        # Prompt a redraw top cascade and delete any consequential formulas
        self._plot.archive_data_received()
        self._plot.set_needs_redraw()
        self._plot.redrawPlot()

    def removeAtIndex(self, index: QModelIndex) -> None:
        """Removes the curve at the given table index.

        Parameters
        ----------
        index : QModelIndex
            An index in the row to be removed.
        """
        logger.debug(f"Removing curve at index {index.row()}")
        if isinstance(self._plot._curves[index.row()], FormulaCurveItem):
            # Formula Curves don't have channel data so we should just remove it as if it were no longer valid
            self.invalidFormula(self._row_names[index.row()])
            return False

        if not index.isValid() or index.row() == (self.rowCount() - 1):
            return False
        del self._row_names[index.row()]
        curve = self._plot._curves[index.row()]
        [ch.disconnect() for ch in curve.channels() if ch]
        ret = super(ArchiverCurveModel, self).removeAtIndex(index)
        if not self._plot._curves:
            self.append()
        self._plot.archive_data_received()
        self._plot.set_needs_redraw()
        self._plot.redrawPlot()
        logger.debug(f"Finished removing curve previously at index {index.row()}")
        self._plot.archive_data_received()
        self._plot.set_needs_redraw()
        self._plot.redrawPlot()
        return ret

    def headerData(self, section, orientation, role=Qt.DisplayRole) -> Any:
        """Return row header for given index"""
        if role == Qt.DisplayRole and orientation == Qt.Vertical and section < self.rowCount():
            return self._row_names[section]
        return super().headerData(section, orientation, role)

    def next_header(self) -> str:
        """Construct the string for the next row in the table based on
        the current last row.

        Returns
        -------
        str
            The string for the header for the next row.
        """
        if not self._row_names:
            return 'A'

        prev_header = self._row_names[-1]
        next_header = ""

        if prev_header == 'Z' * len(prev_header):
            return 'A' * (len(prev_header) + 1)

        inc = 1
        for i in range(len(prev_header) - 1, -1, -1):
            old_val = ord(prev_header[i]) - ord('A') + inc
            new_val = chr(old_val % 26 + ord('A'))
            next_header = new_val + next_header
            inc = 1 if prev_header[i] == 'Z' else 0

        return next_header

    def curve_at_index(self, index: int | QModelIndex) -> ArchivePlotCurveItem:
        """Return the curve item at the given index.

        Parameters
        ----------
        index : int | QModelIndex
            The table index of the requested curve.

        Returns
        -------
        ArchivePlotCurveItem
            The requested curve.
        """
        if isinstance(index, QModelIndex):
            index = index.row()
        return self._plot.curveAtIndex(index)

    @Slot(object)
    def remove_curve(self, curve: BasePlotCurveItem) -> None:
        """Necessary specifically for when an axis is deleted
        To properly delete all of its connected curves

        Parameters
        ----------

        curve: BasePlotCurveItem
            The curve we want to delete from the model"""
        ind = self._plot._curves.index(curve)
        ind = self.index(ind, 0)
        self.removeAtIndex(ind)<|MERGE_RESOLUTION|>--- conflicted
+++ resolved
@@ -140,11 +140,7 @@
             if value and self._plot._curves[-1] is curve:
                 self.append()
             curve.setData(name=str(value))
-<<<<<<< HEAD
-            self.plot._legend.addItem(curve, curve.name())
             self.plot.plotItem.axes[curve.y_axis_name]["item"].setLabel(curve.name())
-=======
->>>>>>> 647aa53d
         elif column_name == "Y-Axis Name":
             # If we change the Y-Axis, unlink from previous and link to new
             if value == curve.y_axis_name:
