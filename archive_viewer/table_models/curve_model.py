--- conflicted
+++ resolved
@@ -4,12 +4,8 @@
 from pydm.widgets.baseplot import BasePlot, BasePlotCurveItem
 from pydm.widgets.archiver_time_plot import ArchivePlotCurveItem, FormulaCurveItem
 from pydm.widgets.archiver_time_plot_editor import PyDMArchiverTimePlotCurvesModel
-<<<<<<< HEAD
-from qtpy.QtGui import QColor
 from functools import partial
 import re
-=======
->>>>>>> f269047d
 from widgets import ColorButton
 from table_models import ArchiverAxisModel
 from config import logger
@@ -142,7 +138,23 @@
         self._plot.addYChannel(y_channel=address, name=name, color=color, useArchiveData=True, yAxisName=y_axis.name)
         self.endInsertRows()
 
-<<<<<<< HEAD
+    def set_model_curves(self, curves: List[Dict]) -> None:
+        self.beginResetModel()
+        self._plot.clearCurves()
+        self._row_names = []
+
+        for c in curves:
+            for k, v in c.items():
+                if v is None:
+                    del c[k]
+            c['y_channel'] = c['channel']
+            del c['channel']
+            self._plot.addYChannel(**c)
+            self._row_names.append(self.next_header())
+        self.append()
+
+        self.endResetModel()
+
     def replaceToArchivePlot(self, curve: BasePlotCurveItem, index: QModelIndex, address: str, color: Optional[QColor] = None):
         y_axis = y_axis = self._axis_model.get_axis(index.row())
         # saving the next line for axis fixes
@@ -229,24 +241,6 @@
         self._plot.archive_data_received()
         self._plot.set_needs_redraw()
         self._plot.redrawPlot()
-=======
-    def set_model_curves(self, curves: List[Dict]) -> None:
-        self.beginResetModel()
-        self._plot.clearCurves()
-        self._row_names = []
-
-        for c in curves:
-            for k, v in c.items():
-                if v is None:
-                    del c[k]
-            c['y_channel'] = c['channel']
-            del c['channel']
-            self._plot.addYChannel(**c)
-            self._row_names.append(self.next_header())
-        self.append()
-
-        self.endResetModel()
->>>>>>> f269047d
 
     def removeAtIndex(self, index: QModelIndex) -> None:
         """Removes the curve at the given table index.
