from typing import (Any, List, Dict, Optional)
from qtpy.QtGui import QColor
from qtpy.QtCore import (QObject, QModelIndex, Qt, Slot)
from pydm.widgets.baseplot import BasePlot, BasePlotCurveItem
from pydm.widgets.archiver_time_plot import ArchivePlotCurveItem
from pydm.widgets.archiver_time_plot_editor import PyDMArchiverTimePlotCurvesModel
from config import logger
from widgets import ColorButton
from table_models import ArchiverAxisModel
from config import logger

class ArchiverCurveModel(PyDMArchiverTimePlotCurvesModel):
    """Model used for storing and editing archiver time plot curves.

    Parameters
    ----------
    parent (optional) : QObject
        The parent object for the table model.
    plot : BasePlot
        The plotting widget that the curves will be displayed on.
    axis_model : ArchiverAxisModel
        The table model that stores the axes for the plot.
    """

    def __init__(self, parent: Optional[QObject], plot: BasePlot, axis_model: ArchiverAxisModel) -> None:
        super(ArchiverCurveModel, self).__init__(plot, parent)
<<<<<<< HEAD
        self._column_names = self._column_names[:6] + ("Style",) + self._column_names[6:] + ("Hidden", "",)
        self._row_names = []
        self._axis_model = axis_model
        self._axis_model.remove_curve.connect(self.remove_curve)
        self.checkable_cols.add(self.getColumnIndex("Hidden"))
=======
        # Remove columns for bar width, limits, and thresholds. Bar graph plot style is unused
        self._column_names = self._column_names[:6] + ("Style",) + self._column_names[6:10] + ("",)
        self._row_names = []
        self._axis_model = axis_model
        self.append()
>>>>>>> df0e2b0f

    def get_data(self, column_name: str, curve: ArchivePlotCurveItem) -> Any:
        """Get data from the model based on column name.

        Parameters
        ----------
        column_name : str
            The type of data that should be returned. Should be a name
            of one of the model's columns.
        curve : ArchivePlotCurveItem
            The curve that data should be returned for.
        """
        if column_name == "Style":
<<<<<<< HEAD
            return curve.plot_style
        if column_name == "Hidden":
            return not curve.isVisible()
=======
            if curve.stepMode in ["right", "left", "center"]:
                return "Step"
            elif not curve.stepMode:
                return "Direct"
>>>>>>> df0e2b0f
        return super(ArchiverCurveModel, self).get_data(column_name, curve)

    def set_data(self, column_name: str, curve: ArchivePlotCurveItem, value: Any) -> bool:
        """Set data on the input curve for the given name and value.

        Parameters
        ----------
        column_name : str
            The type of data that should be returned. Should be a name
            of one of the model's columns.
        curve : ArchivePlotCurveItem
            The curve that data should be returned for.
        value : Any
            The new value that the curve's data should be set to.

        Returns
        -------
        bool
            If the data was successfully set.
        """
        logger.debug(f"Setting {column_name} data for curve {curve.address}")
        ret_code = False
        index = self.index(self._plot._curves.index(curve),0)
        if column_name == "Channel":
            curve.show()
            if not curve.name():
                curve.setData(name=str(value))
            if value == curve.address:
                return True

            logger.debug(f"Disconnecting old channel(s): {curve.address}")
            [ch.disconnect() for ch in curve.channels() if ch]
            curve.address = str(value)
            logger.debug(f"Connecting new channel(s): {curve.address}")
            [ch.connect() for ch in curve.channels() if ch]


            if value and self._plot._curves[-1] is curve:
                self.append()

            ret_code = True
        elif column_name == "Y-Axis Name":
            # If we change the Y-Axis, unlink from previous and link to new
            if value == curve.y_axis_name:
                return True
            self.plot.plotItem.unlinkDataFromAxis(curve)
            self.plot.linkDataToAxis(curve, value)
            ret_code = super(ArchiverCurveModel, self).set_data(column_name, curve, value)
            # Link to correct axis and unhide if necessary
            if curve.isVisible():
                self.plot.plotItem.axes[curve.y_axis_name]["item"].show()
        elif column_name == "Style":
            curve.stepMode = value
            ret_code = True
        elif column_name == "Hidden":
            # Handle toggling hidden
            hidden = bool(value)
            if hidden:
                curve.hide()
                self._axis_model.plot.plotItem.autoVisible(curve.y_axis_name)
            else:
                curve.show()
                self._axis_model.plot.plotItem.axes[curve.y_axis_name]["item"].show()
            ret_code = True
        else:
            ret_code = super(ArchiverCurveModel, self).set_data(column_name, curve, value)
<<<<<<< HEAD
        #After messing with the data, just cleanly redraw everything
        self.plot.plotItem.autoVisible(curve.y_axis_name)
        self._plot.requestDataFromArchiver()
        self._plot.set_needs_redraw()
        self._plot.redrawPlot()
=======

        logger.debug("Finished setting curve data")
>>>>>>> df0e2b0f
        return ret_code

    def append(self, address: Optional[str] = None, name: Optional[str] = None, color: Optional[QColor] = None) -> None:
        """Add a new curve item to plot and the data model.

        Parameters
        ----------
        address : str, optional
            The PV address that the curve should gather data from.
        name : str, optional
            The display name for the curve.
        color : QColor, optional
            The curve's color on the plot.
        """
<<<<<<< HEAD
        self._axis_model.append()
=======
        logger.debug("Adding new empty curve to plot")
        if self.rowCount() != 1:
            self._axis_model.append()
>>>>>>> df0e2b0f
        y_axis = self._axis_model.get_axis(-1)
        if not color:
            color = ColorButton.index_color(self.rowCount())
        self._row_names.append(self.next_header())
        #          KLYS:LI22:31:KVAC
        self.beginInsertRows(QModelIndex(), len(self._plot._curves), len(self._plot._curves))
        #by default, add a blank archivePlotCurveItem such that there's an empty row to add PVs or formulas to.
        self._plot.addYChannel(y_channel=address, name=name, color=color, useArchiveData=True, yAxisName=y_axis.name)
        self.endInsertRows()
<<<<<<< HEAD
        self._plot._curves[-1].hide()
        if self.rowCount() != 1:
            logger.debug("Hide blank Y-axis")
            self._axis_model.plot.plotItem.axes[y_axis.name]["item"].hide()
=======
        logger.debug("Finished adding new empty curve to plot")
>>>>>>> df0e2b0f

    def set_model_curves(self, curves: List[Dict]) -> None:
        """Reset model curves to given list of curve properties.

        Parameters
        ----------
        curves : List[Dict]
            List of curve properties.
        """
        logger.debug("Clearing curves model.")
        self.beginResetModel()
        self._plot.clearCurves()
        self._row_names = []

        for c in curves:
            logger.debug(f"Adding curve: {c['channel']}")
            for k, v in c.items():
                if v is None:
                    del c[k]
            c['y_channel'] = c['channel']
            del c['channel']
            self._plot.addYChannel(**c)
            self._row_names.append(self.next_header())
        self.append()
        self.endResetModel()
        logger.debug("Finished setting curves model")

    def removeAtIndex(self, index: QModelIndex) -> None:
        """Removes the curve at the given table index.

        Parameters
        ----------
        index : QModelIndex
            An index in the row to be removed.
        """
        logger.debug(f"Removing curve at index {index.row()}")
        if not index.isValid() or index.row() == (self.rowCount() - 1):
            return False
        del self._row_names[index.row()]
        curve = self._plot._curves[index.row()]
        [ch.disconnect() for ch in curve.channels() if ch]
        ret = super(ArchiverCurveModel, self).removeAtIndex(index)
        if not self._plot._curves:
            self.append()
<<<<<<< HEAD
        self._plot.archive_data_received()
        self._plot.set_needs_redraw()
        self._plot.redrawPlot()
=======
        logger.debug(f"Finished removing curve previously at index {index.row()}")
>>>>>>> df0e2b0f
        return ret

    def headerData(self, section, orientation, role=Qt.DisplayRole) -> Any:
        """Return row header for given index"""
        if role == Qt.DisplayRole and orientation == Qt.Vertical and section < self.rowCount():
            return self._row_names[section]
        return super().headerData(section, orientation, role)

    def next_header(self) -> str:
        """Construct the string for the next row in the table based on
        the current last row.

        Returns
        -------
        str
            The string for the header for the next row.
        """
        if not self._row_names:
            return 'A'

        prev_header = self._row_names[-1]
        next_header = ""

        if prev_header == 'Z' * len(prev_header):
            return 'A' * (len(prev_header) + 1)

        inc = 1
        for i in range(len(prev_header) - 1, -1, -1):
            old_val = ord(prev_header[i]) - ord('A') + inc
            new_val = chr(old_val % 26 + ord('A'))
            next_header = new_val + next_header
            inc = 1 if prev_header[i] == 'Z' else 0

        return next_header

    def curve_at_index(self, index: QModelIndex) -> ArchivePlotCurveItem:
        """Return the curve item at the given index.

        Parameters
        ----------
        index : QModelIndex
            The table index of the requested curve.

        Returns
        -------
        ArchivePlotCurveItem
            The requested curve.
        """
        return self._plot.curveAtIndex(index)

    @Slot(object)
    def remove_curve(self, curve: BasePlotCurveItem):
        """Necessary specifically for when an axis is deleted
        To properly delete all of its connected curves"""
        ind = self._plot._curves.index(curve)
        ind = self.index(ind, 0)
        self.removeAtIndex(ind)<|MERGE_RESOLUTION|>--- conflicted
+++ resolved
@@ -24,19 +24,13 @@
 
     def __init__(self, parent: Optional[QObject], plot: BasePlot, axis_model: ArchiverAxisModel) -> None:
         super(ArchiverCurveModel, self).__init__(plot, parent)
-<<<<<<< HEAD
-        self._column_names = self._column_names[:6] + ("Style",) + self._column_names[6:] + ("Hidden", "",)
+        # Remove columns for bar width, limits, and thresholds. Bar graph plot style is unused
+        self._column_names = self._column_names[:6] + ("Style",) + self._column_names[6:10] + ("Hidden", "",)
         self._row_names = []
         self._axis_model = axis_model
         self._axis_model.remove_curve.connect(self.remove_curve)
         self.checkable_cols.add(self.getColumnIndex("Hidden"))
-=======
-        # Remove columns for bar width, limits, and thresholds. Bar graph plot style is unused
-        self._column_names = self._column_names[:6] + ("Style",) + self._column_names[6:10] + ("",)
-        self._row_names = []
-        self._axis_model = axis_model
         self.append()
->>>>>>> df0e2b0f
 
     def get_data(self, column_name: str, curve: ArchivePlotCurveItem) -> Any:
         """Get data from the model based on column name.
@@ -50,16 +44,12 @@
             The curve that data should be returned for.
         """
         if column_name == "Style":
-<<<<<<< HEAD
-            return curve.plot_style
-        if column_name == "Hidden":
-            return not curve.isVisible()
-=======
             if curve.stepMode in ["right", "left", "center"]:
                 return "Step"
             elif not curve.stepMode:
                 return "Direct"
->>>>>>> df0e2b0f
+        if column_name == "Hidden":
+            return not curve.isVisible()
         return super(ArchiverCurveModel, self).get_data(column_name, curve)
 
     def set_data(self, column_name: str, curve: ArchivePlotCurveItem, value: Any) -> bool:
@@ -124,18 +114,21 @@
                 curve.show()
                 self._axis_model.plot.plotItem.axes[curve.y_axis_name]["item"].show()
             ret_code = True
+        elif column_name == "Hidden":
+            # Handle toggling hidden
+            hidden = bool(value)
+            if hidden:
+                curve.hide()
+                self._axis_model.plot.plotItem.autoVisible(curve.y_axis_name)
+            else:
+                curve.show()
+                self._axis_model.plot.plotItem.axes[curve.y_axis_name]["item"].show()
+            ret_code = True
         else:
             ret_code = super(ArchiverCurveModel, self).set_data(column_name, curve, value)
-<<<<<<< HEAD
         #After messing with the data, just cleanly redraw everything
         self.plot.plotItem.autoVisible(curve.y_axis_name)
-        self._plot.requestDataFromArchiver()
-        self._plot.set_needs_redraw()
-        self._plot.redrawPlot()
-=======
-
         logger.debug("Finished setting curve data")
->>>>>>> df0e2b0f
         return ret_code
 
     def append(self, address: Optional[str] = None, name: Optional[str] = None, color: Optional[QColor] = None) -> None:
@@ -150,13 +143,8 @@
         color : QColor, optional
             The curve's color on the plot.
         """
-<<<<<<< HEAD
+        logger.debug("Adding new empty curve to plot")
         self._axis_model.append()
-=======
-        logger.debug("Adding new empty curve to plot")
-        if self.rowCount() != 1:
-            self._axis_model.append()
->>>>>>> df0e2b0f
         y_axis = self._axis_model.get_axis(-1)
         if not color:
             color = ColorButton.index_color(self.rowCount())
@@ -166,14 +154,11 @@
         #by default, add a blank archivePlotCurveItem such that there's an empty row to add PVs or formulas to.
         self._plot.addYChannel(y_channel=address, name=name, color=color, useArchiveData=True, yAxisName=y_axis.name)
         self.endInsertRows()
-<<<<<<< HEAD
         self._plot._curves[-1].hide()
         if self.rowCount() != 1:
             logger.debug("Hide blank Y-axis")
             self._axis_model.plot.plotItem.axes[y_axis.name]["item"].hide()
-=======
         logger.debug("Finished adding new empty curve to plot")
->>>>>>> df0e2b0f
 
     def set_model_curves(self, curves: List[Dict]) -> None:
         """Reset model curves to given list of curve properties.
@@ -218,13 +203,10 @@
         ret = super(ArchiverCurveModel, self).removeAtIndex(index)
         if not self._plot._curves:
             self.append()
-<<<<<<< HEAD
         self._plot.archive_data_received()
         self._plot.set_needs_redraw()
         self._plot.redrawPlot()
-=======
         logger.debug(f"Finished removing curve previously at index {index.row()}")
->>>>>>> df0e2b0f
         return ret
 
     def headerData(self, section, orientation, role=Qt.DisplayRole) -> Any:
