--- conflicted
+++ resolved
@@ -380,11 +380,8 @@
         ArchivePlotCurveItem
             The requested curve.
         """
-<<<<<<< HEAD
         if isinstance(index, QModelIndex):
             index = index.row()
-        return self._plot.curveAtIndex(index)
-=======
         return self._plot.curveAtIndex(index)
 
     @Slot(object)
@@ -399,5 +396,4 @@
             The curve we want to delete from the model"""
         ind = self._plot._curves.index(curve)
         ind = self.index(ind, 0)
-        self.removeAtIndex(ind)
->>>>>>> dc5187a9
+        self.removeAtIndex(ind)