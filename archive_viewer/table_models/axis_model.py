from typing import (Any, List, Dict)
from qtpy.QtCore import (Qt, QVariant, QPersistentModelIndex, QModelIndex, Signal)
from pydm.widgets.baseplot import (BasePlot, BasePlotAxisItem)
from pydm.widgets.axis_table_model import BasePlotAxesModel
from config import logger


class ArchiverAxisModel(BasePlotAxesModel):
    """The data model for the axes tab in the properties section. Acts
    as a go-between for the axes in a plot, and QTableView items.

    Parameters
    ----------
    plot : BasePlot
        The model's associated plot widget
    parent : QObject, optional
        The model's parent, by default None
    """
    remove_curve = Signal(object)
    def __init__(self, plot: BasePlot, parent=None) -> None:
        super().__init__(plot, parent)
        self._column_names = self._column_names + ("Hidden","",)
        self.axis_count = 0
        self.checkable_col = {self.getColumnIndex("Enable Auto Range"),
                              self.getColumnIndex("Log Mode"),
                              self.getColumnIndex("Hidden")}

    def flags(self, index: QModelIndex) -> Qt.ItemFlags:
        """Return flags that determine how users can interact with the items in the table"""
        flags = super().flags(index)
        if index.column() in self.checkable_col:
            flags = Qt.ItemIsEnabled | Qt.ItemIsUserCheckable | Qt.ItemIsSelectable
        return flags

    def data(self, index: QModelIndex, role=Qt.DisplayRole) -> Any:
        """Retrieve the data from the model for a given index using the
        defined role.

        Parameters
        ----------
        index : QModelIndex
            The model's index for the data being retrieved.
        role : Qt.ItemDataRole, optional
            The role used by the view to indicate which type of data it
            needs, by default Qt.DisplayRole
        """
        if not index.isValid():
            return QVariant()
        elif role == Qt.CheckStateRole and index.column() in self.checkable_col:
            value = super().data(index, Qt.DisplayRole)
            return Qt.Checked if value else Qt.Unchecked
        elif index.column() not in self.checkable_col:
            return super().data(index, role)
        return None

    def setData(self, index: QModelIndex, value: Any, role=Qt.EditRole) -> bool:
        """Sets the model data for a given index using the defined role.

        Parameters
        ----------
        index : QModelIndex
            The model's index for the data being set.
        value : Any
            The new value for the model to store.
        role : Qt.ItemDataRole, optional
            The role used by the view to indicate if the model is being editted,
            by default Qt.EditRole
        """
        logger.debug(f"Setting {self._column_names[index.column()]} on axis {index.siblingAtColumn(0).data()}")
        if not index.isValid():
            return QVariant()
        # Specifically the Hidden column must be affected in axis_model as opposed to elsewhere
        elif role == Qt.CheckStateRole and self._column_names[index.column()] == "Hidden":
            self.plot._axes[index.row()].setHidden(bool(value))
            return True
        elif role == Qt.CheckStateRole and index.column() in self.checkable_col:
            return super().setData(index, value, Qt.EditRole)
        elif index.column() not in self.checkable_col:
            return super().setData(index, value, role)
        return None

    def append(self, name: str = "") -> None:
        """Add an empty row to the end of the table model.

        Parameters
        ----------
        name : str
            The name for the new axis item. If none is passed in, the
            axis is named "Axis <row_count>".
        """
        logger.debug("Adding new empty axis to the plot")
        if not name:
            axis_count = self.rowCount() + 1
            name = f"Axis {axis_count}"
            while name in self.plot.plotItem.axes:
                axis_count += 1
                name = f"Axis {axis_count}"
        super().append(name)
        new_axis = self.get_axis(-1)
        new_axis.setLabel(name, color="black")
        row = self.rowCount() - 1
        self.attach_range_changed(row, new_axis)

    def set_model_axes(self, axes: List[Dict]) -> None:
        """Given a list of dictionaries containing axis data, clear the
        plot's axes, and set all new axes based on the provided axis data.

        Parameters
        ----------
        axes : List[Dict]
            Axis properties to be set for all new axes on the plot
        """
        key_translate = {'minRange': "min_range",
                         'maxRange': "max_range",
                         'autoRange': "enable_auto_range",
                         'logMode': "log_mode"}
        cleaned_axes = []
        for a in axes:
            clean_a = {'name': f"New Axis {len(cleaned_axes) + 1}",
                       'orientation': "left"}
            for k, v in a.items():
                if v is None:
                    continue
                elif k in key_translate:
                    new_k = key_translate[k]
                    clean_a[new_k] = a[k]
                else:
                    clean_a[k] = a[k]
            cleaned_axes.append(clean_a)

        logger.debug("Clearing axes model")
        self.beginResetModel()
        self._plot.clearAxes()
        for a in cleaned_axes:
            self._plot.addAxis(None, **a)
        self.endResetModel()

        for row, axis in enumerate(self._plot._axes):
            self.attach_range_changed(row, axis)

    def removeAtIndex(self, index: QModelIndex) -> None:
        """Removes the axis at the given table index.

        Parameters
        ----------
        index : QModelIndex
            An index in the row to be removed.
        """
<<<<<<< HEAD
        if not index.isValid() or self.rowCount() == 1:
            return False
        axis = self.get_axis(index.row())
        while axis._curves:
            curve = axis._curves[0]
            if curve == self._plot._curves[-1] or len(self._plot._curves) == 1:
                # Reasons for us to in fact not delete this axis despite manual attempt by the user
                return
            self.remove_curve.emit(curve)
=======
        logger.debug(f"Removing axis at index {index.row()}")
        if self.rowCount() <= 1:
            self.append()
>>>>>>> df0e2b0f
        super().removeAtIndex(index)

    def setHidden(self, axis: BasePlotAxisItem, hidden: bool) -> None:
        """Hides the axis at the given table index.

        Parameters
        ----------
        index : QModelIndex
            An index in the row to be hidde.
        """
        # Hide the axis
        axis.setHidden(shouldHide=hidden)

    def get_axis(self, index: int) -> BasePlotAxisItem:
        """Return the BasePlotAxisItem for a given row number.

        Parameters
        ----------
        index : int
            The row number of the axis item.
        """
        try:
            return self.plot._axes[index]
        except IndexError:
            return None

    def attach_range_changed(self, row: int, axis: BasePlotAxisItem) -> None:
        """Attach an axis' sigYRangeChanged signal to the model's dataChanged
        signal. This will notify the model to update to reflect new data.

        Parameters
        ----------
        row : int
            The row number of the axis. (0 based)
        axis : BasePlotAxisItem
            The axis item to be connected to the dataChanged signal.
        """
        min_col = self.getColumnIndex("Min Y Range")
        min_index = QPersistentModelIndex(self.index(row, min_col))

        max_col = self.getColumnIndex("Max Y Range")
        max_index = QPersistentModelIndex(self.index(row, max_col))

        axis.sigYRangeChanged.connect(
            lambda *_: self.dataChanged.emit(
                QModelIndex(min_index), QModelIndex(max_index)
            )
        )<|MERGE_RESOLUTION|>--- conflicted
+++ resolved
@@ -146,7 +146,7 @@
         index : QModelIndex
             An index in the row to be removed.
         """
-<<<<<<< HEAD
+        logger.debug(f"Removing axis at index {index.row()}")
         if not index.isValid() or self.rowCount() == 1:
             return False
         axis = self.get_axis(index.row())
@@ -156,11 +156,6 @@
                 # Reasons for us to in fact not delete this axis despite manual attempt by the user
                 return
             self.remove_curve.emit(curve)
-=======
-        logger.debug(f"Removing axis at index {index.row()}")
-        if self.rowCount() <= 1:
-            self.append()
->>>>>>> df0e2b0f
         super().removeAtIndex(index)
 
     def setHidden(self, axis: BasePlotAxisItem, hidden: bool) -> None:
